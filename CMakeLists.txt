cmake_minimum_required(VERSION 3.0.2)
project(mrover)

## Compile as C++17, supported in ROS Kinetic and newer
add_compile_options(-std=c++17)

## Find catkin macros and libraries
## if COMPONENTS list like find_package(catkin REQUIRED COMPONENTS xyz)
## is used, also find other catkin packages
find_package(catkin REQUIRED COMPONENTS
        roscpp
        rospy
        std_msgs
        tf2_geometry_msgs
        tf2_ros
        tf2
        visualization_msgs
        vision_msgs
        image_transport
        cv_bridge
        sensor_msgs
        fiducial_msgs
        dynamic_reconfigure
        message_generation
        )

find_package(OpenCV REQUIRED)

# Find Gazebo
if (POLICY CMP0054)
    cmake_policy(SET CMP0054 NEW)
endif ()
find_package(gazebo REQUIRED)
set(CMAKE_CXX_FLAGS "${CMAKE_CXX_FLAGS} ${GAZEBO_CXX_FLAGS}")
include_directories(${GAZEBO_INCLUDE_DIRS})
link_directories(${GAZEBO_LIBRARY_DIRS})

## System dependencies are found with CMake's conventions
# find_package(Boost REQUIRED COMPONENTS system)


## Uncomment this if the package has a setup.py. This macro ensures
## modules and global scripts declared therein get installed
## See http://ros.org/doc/api/catkin/html/user_guide/setup_dot_py.html
catkin_python_setup()

################################################
## Declare ROS messages, services and actions ##
################################################

## To declare and build messages, services or actions from within this
## package, follow these steps:
## * Let MSG_DEP_SET be the set of packages whose message types you use in
##   your messages/services/actions (e.g. std_msgs, actionlib_msgs, ...).
## * In the file package.xml:
##   * add a build_depend tag for "message_generation"
##   * add a build_depend and a exec_depend tag for each package in MSG_DEP_SET
##   * If MSG_DEP_SET isn't empty the following dependency has been pulled in
##     but can be declared for certainty nonetheless:
##     * add a exec_depend tag for "message_runtime"
## * In this file (CMakeLists.txt):
##   * add "message_generation" and every package in MSG_DEP_SET to
##     find_package(catkin REQUIRED COMPONENTS ...)
##   * add "message_runtime" and every package in MSG_DEP_SET to
##     catkin_package(CATKIN_DEPENDS ...)
##   * uncomment the add_*_files sections below as needed
##     and list every .msg/.srv/.action file to be processed
##   * uncomment the generate_messages entry below
##   * add every package in MSG_DEP_SET to generate_messages(DEPENDENCIES ...)

## Generate messages in the 'msg' folder
<<<<<<< HEAD
add_message_files(
        FILES
        MarkerInfo.msg
        ZedGimbalPosition.msg
)
=======
#add_message_files(
#        FILES
#)
>>>>>>> cd93daf4

## Generate services in the 'srv' folder
# add_service_files(
#   FILES
#   Service1.srv
#   Service2.srv
# )

## Generate actions in the 'action' folder
# add_action_files(
#   FILES
#   Action1.action
#   Action2.action
# )

## Generate added messages and services with any dependencies listed here
generate_messages(
        DEPENDENCIES
        std_msgs
)

################################################
## Declare ROS dynamic reconfigure parameters ##
################################################

## To declare and build dynamic reconfigure parameters within this
## package, follow these steps:
## * In the file package.xml:
##   * add a build_depend and a exec_depend tag for "dynamic_reconfigure"
## * In this file (CMakeLists.txt):
##   * add "dynamic_reconfigure" to
##     find_package(catkin REQUIRED COMPONENTS ...)
##   * uncomment the "generate_dynamic_reconfigure_options" section below
##     and list every .cfg file to be processed

## Generate dynamic reconfigure parameters in the 'cfg' folder
generate_dynamic_reconfigure_options(
        cfg/DetectorParams.cfg
)

###################################
## catkin specific configuration ##
###################################
## The catkin_package macro generates cmake config files for your package
## Declare things to be passed to dependent projects
## INCLUDE_DIRS: uncomment this if your package contains header files
## LIBRARIES: libraries you create in this project that dependent projects also need
## CATKIN_DEPENDS: catkin_packages dependent projects also need
## DEPENDS: system dependencies of this project that dependent projects also need
catkin_package(
        #  INCLUDE_DIRS include
        #  LIBRARIES mrover
        CATKIN_DEPENDS roscpp rospy std_msgs message_runtime
        #  DEPENDS system_lib
)

###########
## Build ##
###########

## Specify additional locations of header files
## Your package locations should be listed before other locations
include_directories(
        # include
        ${catkin_INCLUDE_DIRS},
        ${OpenCV_INCLUDE_DIRS}
)

file(GLOB_RECURSE PERCEPTION_SOURCES "src/perception/*.cpp")
add_executable(aruco_detect ${PERCEPTION_SOURCES})
add_dependencies(aruco_detect ${${PROJECT_NAME}_EXPORTED_TARGETS} ${catkin_EXPORTED_TARGETS})
target_link_libraries(aruco_detect ${catkin_LIBRARIES} ${OpenCV_LIBS})

add_library(differential_drive_plugin_6w src/gazebo/differential_drive_6w.cpp)
add_dependencies(aruco_detect ${${PROJECT_NAME}_EXPORTED_TARGETS} ${catkin_EXPORTED_TARGETS})
target_link_libraries(differential_drive_plugin_6w ${Boost_LIBRARIES} ${GAZEBO_LIBRARIES} ${catkin_LIBRARIES})

## Declare a C++ library
# add_library(${PROJECT_NAME}
#   src/${PROJECT_NAME}/mrover.cpp
# )

## Add cmake target dependencies of the library
## as an example, code may need to be generated before libraries
## either from message generation or dynamic reconfigure
# add_dependencies(${PROJECT_NAME} ${${PROJECT_NAME}_EXPORTED_TARGETS} ${catkin_EXPORTED_TARGETS})

## Declare a C++ executable
## With catkin_make all packages are built within a single CMake context
## The recommended prefix ensures that target names across packages don't collide
# add_executable(${PROJECT_NAME}_node src/mrover_node.cpp)

## Rename C++ executable without prefix
## The above recommended prefix causes long target names, the following renames the
## target back to the shorter version for ease of user use
## e.g. "rosrun someones_pkg node" instead of "rosrun someones_pkg someones_pkg_node"
# set_target_properties(${PROJECT_NAME}_node PROPERTIES OUTPUT_NAME node PREFIX "")

## Add cmake target dependencies of the executable
## same as for the library above
# add_dependencies(${PROJECT_NAME}_node ${${PROJECT_NAME}_EXPORTED_TARGETS} ${catkin_EXPORTED_TARGETS})

## Specify libraries to link a library or executable target against
# target_link_libraries(${PROJECT_NAME}_node
#   ${catkin_LIBRARIES}
# )

#############
## Install ##
#############

install(TARGETS aruco_detect
        ARCHIVE DESTINATION ${CATKIN_PACKAGE_LIB_DESTINATION}
        LIBRARY DESTINATION ${CATKIN_PACKAGE_LIB_DESTINATION}
        RUNTIME DESTINATION ${CATKIN_PACKAGE_BIN_DESTINATION}
        )

install(DIRECTORY launch/
        DESTINATION ${CATKIN_PACKAGE_SHARE_DESTINATION}/launch
        )

# all install targets should use catkin DESTINATION variables
# See http://ros.org/doc/api/catkin/html/adv_user_guide/variables.html

## Mark executable scripts (Python etc.) for installation
## in contrast to setup.py, you can choose the destination
# catkin_install_python(PROGRAMS
#   scripts/my_python_script
#   DESTINATION ${CATKIN_PACKAGE_BIN_DESTINATION}
# )

## Mark executables for installation
## See http://docs.ros.org/melodic/api/catkin/html/howto/format1/building_executables.html
# install(TARGETS ${PROJECT_NAME}_node
#   RUNTIME DESTINATION ${CATKIN_PACKAGE_BIN_DESTINATION}
# )

## Mark libraries for installation
## See http://docs.ros.org/melodic/api/catkin/html/howto/format1/building_libraries.html
install(TARGETS differential_drive_plugin_6w
        ARCHIVE DESTINATION ${CATKIN_PACKAGE_LIB_DESTINATION}
        LIBRARY DESTINATION ${CATKIN_PACKAGE_LIB_DESTINATION}
        RUNTIME DESTINATION ${CATKIN_GLOBAL_BIN_DESTINATION}
        )

## Mark cpp header files for installation
# install(DIRECTORY include/${PROJECT_NAME}/
#   DESTINATION ${CATKIN_PACKAGE_INCLUDE_DESTINATION}
#   FILES_MATCHING PATTERN "*.h"
#   PATTERN ".svn" EXCLUDE
# )

## Mark other files for installation (e.g. launch and bag files, etc.)
# install(FILES
#   # myfile1
#   # myfile2
#   DESTINATION ${CATKIN_PACKAGE_SHARE_DESTINATION}
# )

#############
## Testing ##
#############

## Add gtest based cpp test target and link libraries
# catkin_add_gtest(${PROJECT_NAME}-test test/test_mrover.cpp)
# if(TARGET ${PROJECT_NAME}-test)
#   target_link_libraries(${PROJECT_NAME}-test ${PROJECT_NAME})
# endif()

## Add folders to be run by python nosetests
# catkin_add_nosetests(test)<|MERGE_RESOLUTION|>--- conflicted
+++ resolved
@@ -69,17 +69,10 @@
 ##   * add every package in MSG_DEP_SET to generate_messages(DEPENDENCIES ...)
 
 ## Generate messages in the 'msg' folder
-<<<<<<< HEAD
 add_message_files(
         FILES
-        MarkerInfo.msg
         ZedGimbalPosition.msg
 )
-=======
-#add_message_files(
-#        FILES
-#)
->>>>>>> cd93daf4
 
 ## Generate services in the 'srv' folder
 # add_service_files(
