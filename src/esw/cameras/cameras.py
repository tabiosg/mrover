--- conflicted
+++ resolved
@@ -1,487 +1,483 @@
-#!/usr/bin/env python3
-
-"""Manages the streams for the USB cameras on the rover.
-
-The cameras codebase deals with managing the streams for the USB cameras on
-the rover. It manages messages that tell it which devices to stream, at which
-quality, and to which IPs.
-
-"""
-import sys
-import threading
-from typing import List
-
-import rospy
-from mrover.srv import (ChangeCameraMission, ChangeCameraMissionRequest,
-                        ChangeCameraMissionResponse, ChangeCameras,
-                        ChangeCamerasRequest, ChangeCamerasResponse)
-
-sys.path.insert(0, "/usr/lib/python3.6/dist-packages")  # 3.6 vs 3.8
-
-import jetson.utils  # noqa
-
-
-class Pipeline:
-    """Controls the streaming of one camera to its assigned IP.
-
-    The PipelineManager will store multiple of these Pipeline objects
-    based on the number of maximum pipelines.
-
-    :var arguments: A list of strings that is needed for the jetson.utils
-        objects' capture arguments.
-    :var current_ip: A string that is IP it is assigned to.
-    :var _device_number: An int that is the device number it is assigned to as
-        its input. -1 means it is not assigned any device.
-    :var _video_output: A jetson.utils.videoOutput object that holds its output
-        info.
-    :var _video_source: A jetson.utils.videoSource object that holds the video
-        source info.
-    """
-    arguments: List[str]
-    current_ip: str
-    _device_number: int
-    _video_output: jetson.utils.videoOutput
-    _video_source: jetson.utils.videoSource
-
-    def __init__(self) -> None:
-        self.arguments = []
-        self.current_ip = ""
-        self.device_number = -1
-        self._video_output = None
-        self._video_source = None
-
-    def capture_and_render_image(self) -> bool:
-        """Captures an image from the video device and streams it. Returns
-        boolean that is the success of capture and render.
-
-        An exception will be caught if the program is unable to capture or
-        render while streaming. In this case, False will be returned.
-
-        :return: A boolean that is the success of capture and render.
-        """
-        try:
-            image = self._video_source.Capture()
-            self._video_output.Render(image)
-            return True
-        except Exception:
-            return False
-
-    def is_currently_streaming(self) -> bool:
-        """Returns whether or not the pipeline is assigned a active camera
-            device.
-
-        :return: A boolean that returns True if the pipeline is assigned an
-            active camera device.
-        """
-        return self.device_number != -1
-
-    def stop_streaming(self) -> None:
-        """Stops streaming a camera device. This means that the pipeline is
-            not assigned to a camera device.
-        """
-        self.device_number = -1
-
-    def update_device_number(
-        self, dev_index: int, video_source: jetson.utils.videoSource
-    ) -> None:
-        """Assigns the pipeline a camera device. This will also recreate the
-        video output for in case the camera device resolution changes. If the
-        camera device does not exist or if the request is -1, it will not be
-        assigned a device.
-
-        :param dev_index: An int that is the camera device that it is assigned.
-        :param video_sources: A jetson.utils.videoSource that it will be
-        streaming from. This may be None.
-        """
-        self.device_number = dev_index
-        if dev_index != -1:
-            self._video_source = video_source
-            if self._video_source is not None:
-                self.update_video_output()
-            else:
-                print(
-                    f"Unable to play camera {dev_index} on \
-                    {self.current_ip}."
-                )
-                self.stop_streaming()
-
-    def update_video_output(self) -> None:
-        """Updates the video output to ensure that pipeline is streaming to
-        the assigned IP and has the proper arguments.
-        """
-        self._video_output = jetson.utils.videoOutput(
-            f"rtp://{self.current_ip}",
-            argv=self.arguments
-        )
-
-
-class PipelineManager:
-    """Manages the behavior of all the pipelines.
-
-    :var _active_cameras: A list of integers that is the camera devices
-        that are being streaming by each pipeline.
-    :var _current_mission: A string that is the current mission. The
-        camera qualities and IPs depend on the mission.
-    :var _default_mission: A string that is the default mission to fall
-        back to.
-    :var _max_vid_dev_id_number: An integer that is the maximum possible
-        video devices connected to the Jetson. This determines up to which
-        number we can look inside /dev/video*.
-    :var _mission_ips_map: A dictionary that maps each mission to an IP.
-    :var _mission_res_map: A dictionary that maps each mission to a resolution
-        quality.
-    :var _pipelines: A list of Pipeline objects that each manage the streaming
-        of a device to an IP.
-    :var _res_args_map: A dictionary that maps a resolution quality to a list
-        of arguments needed for jetson.utils.
-<<<<<<< HEAD
-        _video_lock: A lock used to prevent threads from accessing shared
-        variables such as _video_sources at the same time.
-        _video_sources: A list of jetson.utils.videoSource's.
-=======
-    :var _video_sources: A list of jetson.utils.videoSource's.
->>>>>>> 59ae7c0e
-    """
-    _active_cameras: List[int]
-    _current_mission: str
-    _default_mission: str
-    _max_vid_dev_id_number: int
-    _mission_ips_map: dict[str, str]
-    _mission_res_map: dict[str, int]
-    _pipelines: List[Pipeline]
-    _res_args_map: dict[int, List[str]]
-    _video_lock: threading.Lock
-    _video_sources: List[jetson.utils.videoSource]
-
-    def __init__(self) -> None:
-        self._res_args_map = {}
-        for input_map in rospy.get_param("cameras/input").items():
-            quality = input_map['resolution']
-            self._res_args_map[quality] = input_map['arguments']
-
-        self._default_mission = rospy.get_param("cameras/default_mission")
-        self._max_vid_dev_id_number = rospy.get_param(
-            "cameras/max_video_device_id_number"
-        )
-
-        self._mission_ips_map = {}
-        self._mission_res_map = {}
-        for missions_map in rospy.get_param("cameras/missions").items():
-            mission_name = missions_map['name']
-            self._mission_ips_map[mission_name] = missions_map['ips']
-            self._mission_res_map[mission_name] = missions_map['resolution']
-
-        self._current_mission = self._default_mission
-        self._video_lock = threading.Lock()
-        self._video_sources = [None] * self._max_vid_dev_id_number
-        number_of_pipelines = rospy.get_param(
-            "cameras/number_of_pipelines"
-        )
-        self._pipelines = [None] * number_of_pipelines
-        self._active_cameras = [-1] * number_of_pipelines
-        for pipeline_number in range(len(self._pipelines)):
-            self._pipelines[pipeline_number] = Pipeline()
-
-        self._update_all_resolution_arguments()
-        self._update_all_ips()
-        self._update_all_video_outputs()
-
-    def handle_change_camera_mission(
-        self, req: ChangeCameraMissionRequest
-    ) -> ChangeCameraMissionResponse:
-        """Processes a request to change the current camera mission.
-        Returns the active camera mission after processing the request.
-
-        :param req: A string that is the name of the requested mission.
-        :return: A string that represents to the name of the active mission.
-            Note that if the requested string was invalid, the mission will
-            not have changed and the returned string will be the previous
-            mission.
-        """
-        mission_name = req.mission.lower()
-        if self._current_mission == mission_name:
-            return ChangeCameraMissionResponse(self._current_mission)
-        self._update_mission(mission_name)
-        self._update_all_resolution_arguments()
-        self._update_all_ips()
-        self._update_all_video_outputs()
-
-        return ChangeCameraMissionResponse(self._current_mission)
-
-    def handle_change_cameras(
-        self, req: ChangeCamerasRequest
-    ) -> ChangeCamerasResponse:
-        """Processes a request to change the active cameras. Returns a list of
-        the active cameras after processing the request.
-
-        :param req: A list of the requested active cameras that should be
-            streamed at each of the pipelines. Note that -1 means no cameras
-            should be streaming at that pipeline.
-        :return: A list of the active cameras that are being streamed at each
-            of the pipelines. Note that -1 means no cameras are streaming at
-            that pipeline.
-        """
-        requested_devices = req.cameras
-        for ip_number in range(len(self._get_all_ips())):
-            # enumerate through current_mission_ips because
-            # the length of current_mission_ips is always less
-            # than the length of requested_devices.
-            index = ip_number
-            requested_device = requested_devices[index]
-            if self._is_pipeline_streaming_device(requested_device, index):
-                continue
-            self._close_device_of_pipeline_if_no_others_are_using(index)
-            self._create_video_source_if_possible(requested_device)
-            self._start_pipeline(requested_device, index)
-
-        self._update_active_cameras()
-
-        return ChangeCamerasResponse(self._active_cameras)
-
-    def update(self) -> None:
-        """Updates the stream for each pipeline. This means that in order to
-        stream feed from a camera, this function must be constantly called.
-        """
-        for pipeline_number, pipeline in enumerate(self._pipelines):
-            if pipeline.is_currently_streaming():
-                success = pipeline.capture_and_render_image()
-                if not success:
-                    self._clean_up_failed_pipeline(pipeline_number)
-
-    def _clean_up_failed_pipeline(self, pipe_index: int) -> None:
-        """Cleans up a pipeline after its device has failed by unassigning it
-        to a device and safely closing the stream and the video source.
-
-        :param pipe_index: the number of the pipeline that has failed.
-        """
-        failed_device = pipe_index.device_number
-        print(
-            f"Camera {failed_device} capture \
-            on {self._get_ip(pipe_index)} \
-            failed. Stopping stream."
-        )
-        self._stop_all_pipelines_using_this_device(failed_device)
-
-    def _close_device_of_pipeline_if_no_others_are_using(
-        self, pipe_index: int
-    ) -> None:
-        """Closes the video source of the current device if no other pipelines
-        are using the current video source.
-
-        This assumes that the pipeline at self._pipelines[index] is currently
-        assigned a device that is desired to be shutdown. This device will be
-        checked against every other pipeline.
-
-        This function is called when a pipeline will be assigned to a
-        different camera device. This is done so that if no other pipelines
-        are using the device, then it is safely cleaned. If others are using
-        the device, nothing will happen.
-
-        :param pipe_index: the number of the pipeline whose device is being
-        checked.
-        """
-        if self._pipeline_device_is_unique(pipe_index):
-            pipeline_device_number = (
-                self._pipelines[pipe_index].device_number
-            )
-            self._close_video_source(pipeline_device_number)
-
-    def _close_video_source(self, dev_index: int) -> None:
-        """Closes the connection to a video camera by deleting the
-        jetson.utils.videoSource.
-
-        :param dev_index: the number of the video camera device that is being
-        closed.
-        """
-        self._video_sources[dev_index] = None
-
-    def _create_video_source_if_possible(self, dev_index: int) -> None:
-        """Opens a connection to a video camera by creating the
-        jetson.utils.videoSource.
-
-        If the video camera device can not be opened, then an exception is
-        caught and the program resumes. The only effect is that the
-        videoSource is not made.
-
-        :param dev_index: the number of the video camera device that is being
-        opened.
-        """
-        if dev_index == -1:
-            return
-        if self._video_sources[dev_index] is not None:
-            return
-        try:
-            self._video_sources[dev_index] = jetson.utils.videoSource(
-                f"/dev/video{dev_index}", argv=self._get_current_arguments()
-            )
-        except Exception:
-            return
-
-    def _get_all_ips(self) -> List[str]:
-        """Returns a list of all the ips.
-
-        :return: A list of strings that represent the IPs for each pipeline.
-        """
-        return self._mission_ips_map[self._current_mission]
-
-    def _get_current_arguments(self) -> List[str]:
-        """Returns a list of the current arguments.
-
-        :return: A list of strings that represent the arguments used to create
-            the jetson.utils objects.
-        """
-        quality = self._mission_res_map[self._current_mission]
-        return self._res_args_map[quality]
-
-    def _get_ip(self, pipe_index: int) -> str:
-        """Returns the ip of a pipeline.
-        :param pipe_index: An integer that is the number of the pipeline.
-        :return: A string that that is the ip of the pipeline.
-        """
-        return self._get_all_ips()[pipe_index]
-
-    def _is_mission_name_valid(self, mission_name: str) -> bool:
-        """Returns True if the mission_name is valid.
-
-        :param mission_name: A string that is the name of the mission.
-            Requires mission_name to be lower case.
-        :return: A boolean that tells if the mission name is valid.
-        """
-        assert mission_name.islower(), "mission_name should be lower case"
-        return mission_name in self._mission_res_map.keys()
-
-    def _is_pipeline_streaming_device(
-        self, pipe_index: int, device: int
-    ) -> bool:
-        """Returns True if the pipeline is streaming the device.
-
-        :param pipe_index: An integer that is the number of the pipeline.
-        :param device: The number of the camera device.
-        :return: A boolean that tells if the pipeline is currently streaming
-            the device.
-        """
-        pipeline_device_number = self._pipelines[pipe_index].device_number
-        return pipeline_device_number == device
-
-    def _pipeline_device_is_unique(self, excluded_pipe_index: int) -> bool:
-        """Returns True if no other pipelines are streaming the same device as
-        a particular pipeline.
-
-        :param excluded_pipe_index: An integer that is the number of the
-            pipeline whose device is the one that is being compared to the
-            devices of other pipelines.
-        :return: A boolean that tells if the pipeline is currently streaming
-            the device.
-        """
-        device_number = self._pipelines[excluded_pipe_index].device_number
-        for pipeline_number, pipeline in enumerate(self._pipelines):
-            if pipeline_number == excluded_pipe_index:
-                continue
-            if pipeline.device_number == device_number:
-                return False
-        return True
-
-    def _start_pipeline(self, dev_index: int, pipe_index: int) -> None:
-        """Assigns a camera device a pipeline.
-
-        :param dev_index: An integer that is the assigned camera device.
-        :param pipe_index: An integer that is the number of the pipeline
-            that is being assigned a camera device.
-        """
-        self._pipelines[pipe_index].update_device_number(
-            dev_index, self._video_sources[dev_index]
-        )
-        print(
-            f"Playing camera {dev_index} on \
-            {self._get_ip(pipe_index)}."
-        )
-
-    def _stop_all_pipelines_using_this_device(self, dev_index: int) -> None:
-        """Stops streams of all pipelines that are streaming a particular
-        device.
-
-        This function is called when the device has errored.
-
-        Args:
-            dev_index: An integer that makes a pipeline stop streaming if it
-            currently streaming that device number.
-
-        Returns:
-            None.
-        """
-        self._close_video_source(dev_index)
-        for pipeline in self._pipelines:
-            if pipeline.device_number == dev_index:
-                pipeline.stop_streaming()
-
-    def _update_active_cameras(self) -> None:
-        """Updates active cameras being kept track of by modifying
-        self._active_cameras.
-        """
-        for index, pipeline in enumerate(self._pipelines):
-            self._active_cameras[index] = pipeline.device_number
-
-    def _update_all_ips(self) -> None:
-        """Updates the IPs to what is currently being requested.
-
-        Only skip if 0 or 1 because it's the same either way.
-        NOTE: This is an optimization trick made because of how we made the
-        camera system on the rover. This may change in the future if we decide
-        to make the first two ips different per mission.
-        """
-        for pipeline_number, pipeline in enumerate(self._pipelines):
-            if pipeline_number == 0 or pipeline_number == 1:
-                continue
-            pipeline.current_ip = self._get_ip(pipeline_number)
-
-    def _update_all_resolution_arguments(self) -> None:
-        """Updates the video resolutions to what is currently being requested.
-        """
-        current_arguments = self._get_current_arguments()
-        for pipeline in self._pipelines:
-            pipeline.arguments = current_arguments
-
-    def _update_all_video_outputs(self) -> None:
-        """Updates the video outputs and IPs and video resolutions to what is
-        currently being requested.
-
-        Only skip if 0 or 1 because it's the same either way.
-        NOTE: This is an optimization trick made because of how we made the
-        camera system on the rover. This may change in the future if we decide
-        to make the first two ips different per mission.
-        """
-        for pipeline_number, pipeline in enumerate(self._pipelines):
-            if pipeline_number == 0 or pipeline_number == 1:
-                continue
-            pipeline.update_video_output()
-
-    def _update_mission(self, mission_name: str) -> None:
-        """Updates the mission name.
-
-        :param mission_name: A string that is the name of the requested
-            mission. Requires mission_name to be lower case.
-        """
-        assert mission_name.islower(), "mission_name should be lower case"
-        if not self._is_mission_name_valid(mission_name):
-            print("Invalid mission name. Not changing the mission.")
-            return
-        self._current_mission = mission_name
-
-
-def main():
-    rospy.init_node("cameras")
-    pipeline_manager = PipelineManager()
-    rospy.Service(
-        'change_cameras', ChangeCameras,
-        pipeline_manager.handle_change_cameras
-    )
-    rospy.Service(
-        'change_camera_mission', ChangeCameraMission,
-        pipeline_manager.handle_change_camera_mission
-    )
-    while not rospy.is_shutdown():
-        pipeline_manager.update()
-
-
-if __name__ == "__main__":
-    main()
+#!/usr/bin/env python3
+
+"""Manages the streams for the USB cameras on the rover.
+
+The cameras codebase deals with managing the streams for the USB cameras on
+the rover. It manages messages that tell it which devices to stream, at which
+quality, and to which IPs.
+
+"""
+import sys
+import threading
+from typing import List
+
+import rospy
+from mrover.srv import (ChangeCameraMission, ChangeCameraMissionRequest,
+                        ChangeCameraMissionResponse, ChangeCameras,
+                        ChangeCamerasRequest, ChangeCamerasResponse)
+
+sys.path.insert(0, "/usr/lib/python3.6/dist-packages")  # 3.6 vs 3.8
+
+import jetson.utils  # noqa
+
+
+class Pipeline:
+    """Controls the streaming of one camera to its assigned IP.
+
+    The PipelineManager will store multiple of these Pipeline objects
+    based on the number of maximum pipelines.
+
+    :var arguments: A list of strings that is needed for the jetson.utils
+        objects' capture arguments.
+    :var current_ip: A string that is IP it is assigned to.
+    :var _device_number: An int that is the device number it is assigned to as
+        its input. -1 means it is not assigned any device.
+    :var _video_output: A jetson.utils.videoOutput object that holds its output
+        info.
+    :var _video_source: A jetson.utils.videoSource object that holds the video
+        source info.
+    """
+    arguments: List[str]
+    current_ip: str
+    _device_number: int
+    _video_output: jetson.utils.videoOutput
+    _video_source: jetson.utils.videoSource
+
+    def __init__(self) -> None:
+        self.arguments = []
+        self.current_ip = ""
+        self.device_number = -1
+        self._video_output = None
+        self._video_source = None
+
+    def capture_and_render_image(self) -> bool:
+        """Captures an image from the video device and streams it. Returns
+        boolean that is the success of capture and render.
+
+        An exception will be caught if the program is unable to capture or
+        render while streaming. In this case, False will be returned.
+
+        :return: A boolean that is the success of capture and render.
+        """
+        try:
+            image = self._video_source.Capture()
+            self._video_output.Render(image)
+            return True
+        except Exception:
+            return False
+
+    def is_currently_streaming(self) -> bool:
+        """Returns whether or not the pipeline is assigned a active camera
+            device.
+
+        :return: A boolean that returns True if the pipeline is assigned an
+            active camera device.
+        """
+        return self.device_number != -1
+
+    def stop_streaming(self) -> None:
+        """Stops streaming a camera device. This means that the pipeline is
+            not assigned to a camera device.
+        """
+        self.device_number = -1
+
+    def update_device_number(
+        self, dev_index: int, video_source: jetson.utils.videoSource
+    ) -> None:
+        """Assigns the pipeline a camera device. This will also recreate the
+        video output for in case the camera device resolution changes. If the
+        camera device does not exist or if the request is -1, it will not be
+        assigned a device.
+
+        :param dev_index: An int that is the camera device that it is assigned.
+        :param video_sources: A jetson.utils.videoSource that it will be
+        streaming from. This may be None.
+        """
+        self.device_number = dev_index
+        if dev_index != -1:
+            self._video_source = video_source
+            if self._video_source is not None:
+                self.update_video_output()
+            else:
+                print(
+                    f"Unable to play camera {dev_index} on \
+                    {self.current_ip}."
+                )
+                self.stop_streaming()
+
+    def update_video_output(self) -> None:
+        """Updates the video output to ensure that pipeline is streaming to
+        the assigned IP and has the proper arguments.
+        """
+        self._video_output = jetson.utils.videoOutput(
+            f"rtp://{self.current_ip}",
+            argv=self.arguments
+        )
+
+
+class PipelineManager:
+    """Manages the behavior of all the pipelines.
+
+    :var _active_cameras: A list of integers that is the camera devices
+        that are being streaming by each pipeline.
+    :var _current_mission: A string that is the current mission. The
+        camera qualities and IPs depend on the mission.
+    :var _default_mission: A string that is the default mission to fall
+        back to.
+    :var _max_vid_dev_id_number: An integer that is the maximum possible
+        video devices connected to the Jetson. This determines up to which
+        number we can look inside /dev/video*.
+    :var _mission_ips_map: A dictionary that maps each mission to an IP.
+    :var _mission_res_map: A dictionary that maps each mission to a resolution
+        quality.
+    :var _pipelines: A list of Pipeline objects that each manage the streaming
+        of a device to an IP.
+    :var _res_args_map: A dictionary that maps a resolution quality to a list
+        of arguments needed for jetson.utils.
+    :var _video_lock: A lock used to prevent threads from accessing shared
+        variables such as _video_sources at the same time.
+    :var _video_sources: A list of jetson.utils.videoSource's.
+    """
+    _active_cameras: List[int]
+    _current_mission: str
+    _default_mission: str
+    _max_vid_dev_id_number: int
+    _mission_ips_map: dict[str, str]
+    _mission_res_map: dict[str, int]
+    _pipelines: List[Pipeline]
+    _res_args_map: dict[int, List[str]]
+    _video_lock: threading.Lock
+    _video_sources: List[jetson.utils.videoSource]
+
+    def __init__(self) -> None:
+        self._res_args_map = {}
+        for input_map in rospy.get_param("cameras/input").items():
+            quality = input_map['resolution']
+            self._res_args_map[quality] = input_map['arguments']
+
+        self._default_mission = rospy.get_param("cameras/default_mission")
+        self._max_vid_dev_id_number = rospy.get_param(
+            "cameras/max_video_device_id_number"
+        )
+
+        self._mission_ips_map = {}
+        self._mission_res_map = {}
+        for missions_map in rospy.get_param("cameras/missions").items():
+            mission_name = missions_map['name']
+            self._mission_ips_map[mission_name] = missions_map['ips']
+            self._mission_res_map[mission_name] = missions_map['resolution']
+
+        self._current_mission = self._default_mission
+        self._video_lock = threading.Lock()
+        self._video_sources = [None] * self._max_vid_dev_id_number
+        number_of_pipelines = rospy.get_param(
+            "cameras/number_of_pipelines"
+        )
+        self._pipelines = [None] * number_of_pipelines
+        self._active_cameras = [-1] * number_of_pipelines
+        for pipeline_number in range(len(self._pipelines)):
+            self._pipelines[pipeline_number] = Pipeline()
+
+        self._update_all_resolution_arguments()
+        self._update_all_ips()
+        self._update_all_video_outputs()
+
+    def handle_change_camera_mission(
+        self, req: ChangeCameraMissionRequest
+    ) -> ChangeCameraMissionResponse:
+        """Processes a request to change the current camera mission.
+        Returns the active camera mission after processing the request.
+
+        :param req: A string that is the name of the requested mission.
+        :return: A string that represents to the name of the active mission.
+            Note that if the requested string was invalid, the mission will
+            not have changed and the returned string will be the previous
+            mission.
+        """
+        mission_name = req.mission.lower()
+        if self._current_mission == mission_name:
+            return ChangeCameraMissionResponse(self._current_mission)
+        self._update_mission(mission_name)
+        self._update_all_resolution_arguments()
+        self._update_all_ips()
+        self._update_all_video_outputs()
+
+        return ChangeCameraMissionResponse(self._current_mission)
+
+    def handle_change_cameras(
+        self, req: ChangeCamerasRequest
+    ) -> ChangeCamerasResponse:
+        """Processes a request to change the active cameras. Returns a list of
+        the active cameras after processing the request.
+
+        :param req: A list of the requested active cameras that should be
+            streamed at each of the pipelines. Note that -1 means no cameras
+            should be streaming at that pipeline.
+        :return: A list of the active cameras that are being streamed at each
+            of the pipelines. Note that -1 means no cameras are streaming at
+            that pipeline.
+        """
+        requested_devices = req.cameras
+        for ip_number in range(len(self._get_all_ips())):
+            # enumerate through current_mission_ips because
+            # the length of current_mission_ips is always less
+            # than the length of requested_devices.
+            index = ip_number
+            requested_device = requested_devices[index]
+            if self._is_pipeline_streaming_device(requested_device, index):
+                continue
+            self._close_device_of_pipeline_if_no_others_are_using(index)
+            self._create_video_source_if_possible(requested_device)
+            self._start_pipeline(requested_device, index)
+
+        self._update_active_cameras()
+
+        return ChangeCamerasResponse(self._active_cameras)
+
+    def update(self) -> None:
+        """Updates the stream for each pipeline. This means that in order to
+        stream feed from a camera, this function must be constantly called.
+        """
+        for pipeline_number, pipeline in enumerate(self._pipelines):
+            if pipeline.is_currently_streaming():
+                success = pipeline.capture_and_render_image()
+                if not success:
+                    self._clean_up_failed_pipeline(pipeline_number)
+
+    def _clean_up_failed_pipeline(self, pipe_index: int) -> None:
+        """Cleans up a pipeline after its device has failed by unassigning it
+        to a device and safely closing the stream and the video source.
+
+        :param pipe_index: the number of the pipeline that has failed.
+        """
+        failed_device = pipe_index.device_number
+        print(
+            f"Camera {failed_device} capture \
+            on {self._get_ip(pipe_index)} \
+            failed. Stopping stream."
+        )
+        self._stop_all_pipelines_using_this_device(failed_device)
+
+    def _close_device_of_pipeline_if_no_others_are_using(
+        self, pipe_index: int
+    ) -> None:
+        """Closes the video source of the current device if no other pipelines
+        are using the current video source.
+
+        This assumes that the pipeline at self._pipelines[index] is currently
+        assigned a device that is desired to be shutdown. This device will be
+        checked against every other pipeline.
+
+        This function is called when a pipeline will be assigned to a
+        different camera device. This is done so that if no other pipelines
+        are using the device, then it is safely cleaned. If others are using
+        the device, nothing will happen.
+
+        :param pipe_index: the number of the pipeline whose device is being
+        checked.
+        """
+        if self._pipeline_device_is_unique(pipe_index):
+            pipeline_device_number = (
+                self._pipelines[pipe_index].device_number
+            )
+            self._close_video_source(pipeline_device_number)
+
+    def _close_video_source(self, dev_index: int) -> None:
+        """Closes the connection to a video camera by deleting the
+        jetson.utils.videoSource.
+
+        :param dev_index: the number of the video camera device that is being
+        closed.
+        """
+        self._video_sources[dev_index] = None
+
+    def _create_video_source_if_possible(self, dev_index: int) -> None:
+        """Opens a connection to a video camera by creating the
+        jetson.utils.videoSource.
+
+        If the video camera device can not be opened, then an exception is
+        caught and the program resumes. The only effect is that the
+        videoSource is not made.
+
+        :param dev_index: the number of the video camera device that is being
+        opened.
+        """
+        if dev_index == -1:
+            return
+        if self._video_sources[dev_index] is not None:
+            return
+        try:
+            self._video_sources[dev_index] = jetson.utils.videoSource(
+                f"/dev/video{dev_index}", argv=self._get_current_arguments()
+            )
+        except Exception:
+            return
+
+    def _get_all_ips(self) -> List[str]:
+        """Returns a list of all the ips.
+
+        :return: A list of strings that represent the IPs for each pipeline.
+        """
+        return self._mission_ips_map[self._current_mission]
+
+    def _get_current_arguments(self) -> List[str]:
+        """Returns a list of the current arguments.
+
+        :return: A list of strings that represent the arguments used to create
+            the jetson.utils objects.
+        """
+        quality = self._mission_res_map[self._current_mission]
+        return self._res_args_map[quality]
+
+    def _get_ip(self, pipe_index: int) -> str:
+        """Returns the ip of a pipeline.
+        :param pipe_index: An integer that is the number of the pipeline.
+        :return: A string that that is the ip of the pipeline.
+        """
+        return self._get_all_ips()[pipe_index]
+
+    def _is_mission_name_valid(self, mission_name: str) -> bool:
+        """Returns True if the mission_name is valid.
+
+        :param mission_name: A string that is the name of the mission.
+            Requires mission_name to be lower case.
+        :return: A boolean that tells if the mission name is valid.
+        """
+        assert mission_name.islower(), "mission_name should be lower case"
+        return mission_name in self._mission_res_map.keys()
+
+    def _is_pipeline_streaming_device(
+        self, pipe_index: int, device: int
+    ) -> bool:
+        """Returns True if the pipeline is streaming the device.
+
+        :param pipe_index: An integer that is the number of the pipeline.
+        :param device: The number of the camera device.
+        :return: A boolean that tells if the pipeline is currently streaming
+            the device.
+        """
+        pipeline_device_number = self._pipelines[pipe_index].device_number
+        return pipeline_device_number == device
+
+    def _pipeline_device_is_unique(self, excluded_pipe_index: int) -> bool:
+        """Returns True if no other pipelines are streaming the same device as
+        a particular pipeline.
+
+        :param excluded_pipe_index: An integer that is the number of the
+            pipeline whose device is the one that is being compared to the
+            devices of other pipelines.
+        :return: A boolean that tells if the pipeline is currently streaming
+            the device.
+        """
+        device_number = self._pipelines[excluded_pipe_index].device_number
+        for pipeline_number, pipeline in enumerate(self._pipelines):
+            if pipeline_number == excluded_pipe_index:
+                continue
+            if pipeline.device_number == device_number:
+                return False
+        return True
+
+    def _start_pipeline(self, dev_index: int, pipe_index: int) -> None:
+        """Assigns a camera device a pipeline.
+
+        :param dev_index: An integer that is the assigned camera device.
+        :param pipe_index: An integer that is the number of the pipeline
+            that is being assigned a camera device.
+        """
+        self._pipelines[pipe_index].update_device_number(
+            dev_index, self._video_sources[dev_index]
+        )
+        print(
+            f"Playing camera {dev_index} on \
+            {self._get_ip(pipe_index)}."
+        )
+
+    def _stop_all_pipelines_using_this_device(self, dev_index: int) -> None:
+        """Stops streams of all pipelines that are streaming a particular
+        device.
+
+        This function is called when the device has errored.
+
+        Args:
+            dev_index: An integer that makes a pipeline stop streaming if it
+            currently streaming that device number.
+
+        Returns:
+            None.
+        """
+        self._close_video_source(dev_index)
+        for pipeline in self._pipelines:
+            if pipeline.device_number == dev_index:
+                pipeline.stop_streaming()
+
+    def _update_active_cameras(self) -> None:
+        """Updates active cameras being kept track of by modifying
+        self._active_cameras.
+        """
+        for index, pipeline in enumerate(self._pipelines):
+            self._active_cameras[index] = pipeline.device_number
+
+    def _update_all_ips(self) -> None:
+        """Updates the IPs to what is currently being requested.
+
+        Only skip if 0 or 1 because it's the same either way.
+        NOTE: This is an optimization trick made because of how we made the
+        camera system on the rover. This may change in the future if we decide
+        to make the first two ips different per mission.
+        """
+        for pipeline_number, pipeline in enumerate(self._pipelines):
+            if pipeline_number == 0 or pipeline_number == 1:
+                continue
+            pipeline.current_ip = self._get_ip(pipeline_number)
+
+    def _update_all_resolution_arguments(self) -> None:
+        """Updates the video resolutions to what is currently being requested.
+        """
+        current_arguments = self._get_current_arguments()
+        for pipeline in self._pipelines:
+            pipeline.arguments = current_arguments
+
+    def _update_all_video_outputs(self) -> None:
+        """Updates the video outputs and IPs and video resolutions to what is
+        currently being requested.
+
+        Only skip if 0 or 1 because it's the same either way.
+        NOTE: This is an optimization trick made because of how we made the
+        camera system on the rover. This may change in the future if we decide
+        to make the first two ips different per mission.
+        """
+        for pipeline_number, pipeline in enumerate(self._pipelines):
+            if pipeline_number == 0 or pipeline_number == 1:
+                continue
+            pipeline.update_video_output()
+
+    def _update_mission(self, mission_name: str) -> None:
+        """Updates the mission name.
+
+        :param mission_name: A string that is the name of the requested
+            mission. Requires mission_name to be lower case.
+        """
+        assert mission_name.islower(), "mission_name should be lower case"
+        if not self._is_mission_name_valid(mission_name):
+            print("Invalid mission name. Not changing the mission.")
+            return
+        self._current_mission = mission_name
+
+
+def main():
+    rospy.init_node("cameras")
+    pipeline_manager = PipelineManager()
+    rospy.Service(
+        'change_cameras', ChangeCameras,
+        pipeline_manager.handle_change_cameras
+    )
+    rospy.Service(
+        'change_camera_mission', ChangeCameraMission,
+        pipeline_manager.handle_change_camera_mission
+    )
+    while not rospy.is_shutdown():
+        pipeline_manager.update()
+
+
+if __name__ == "__main__":
+    main()