--- conflicted
+++ resolved
@@ -1,594 +1,569 @@
-#!/usr/bin/env python3
-
-"""Manages the streams for the USB cameras on the rover.
-
-The cameras codebase deals with managing the streams for the USB cameras on
-the rover. It manages messages that tell it which devices to stream, at which
-quality, and to which endpoints.
-
-"""
-import sys
-import threading
-from dataclasses import dataclass
-from typing import Dict, List
-
-import rospy
-from mrover.srv import (ChangeCameraMission, ChangeCameraMissionRequest,
-                        ChangeCameraMissionResponse, ChangeCameras,
-                        ChangeCamerasRequest, ChangeCamerasResponse)
-
-sys.path.insert(0, "/usr/lib/python3.6/dist-packages")  # 3.6 vs 3.8
-
-import jetson.utils  # noqa
-
-
-@dataclass
-class VideoInfo:
-    """Stores video info information by keeping track of the arguments and
-    endpoint that is needed to create jetson.utils objects.
-
-    :var arguments: A list of strings that is needed for the jetson.utils
-        objects' capture arguments.
-    :var current_endpoint: A string that is endpoint it is assigned to.
-    """
-    arguments: List[str] = []
-    endpoint: str = ""
-
-
-class Pipeline:
-    """Controls the streaming of one camera to its assigned IP.
-
-    The PipelineManager will store multiple of these Pipeline objects
-    based on the number of maximum pipelines.
-
-    :var video_info: A VideoInfo object that has the arguments
-        and endpoint that is needed to create jetson.utils objects.
-    :var device_number: An int that is the device number it is assigned to as
-        its input. -1 means it is not assigned any device.
-    :var _device_number_lock: A lock used to prevent threads from accessing
-        shared variables such as device_number at the same time.
-    :var _video_output: A jetson.utils.videoOutput object that holds its output
-        info.
-    """
-    device_number: int
-    video_info: VideoInfo
-    _device_number_lock: threading.Lock
-    _video_output: jetson.utils.videoOutput
-
-    def __init__(self) -> None:
-        self.video_info = VideoInfo()
-        self.device_number = -1
-        self._device_number_lock = threading.Lock()
-        self._video_output = None
-
-    def capture_and_render_image(
-        self, video_sources: List[jetson.utils.videoSource]
-    ) -> bool:
-        """Captures an image from the video device and streams it. Returns
-        boolean that is the success of capture and render.
-
-        An exception will be caught if the program is unable to capture or
-        render while streaming. In this case, False will be returned.
-
-        :param video_sources: A list of jetson.utils.videoSource's.
-        :return: A boolean that is the success of capture and render.
-        """
-        assert video_sources is not None
-        try:
-            image = video_sources[self.device_number].Capture()
-            self._video_output.Render(image)
-            return True
-        except Exception:
-            return False
-
-    def is_currently_streaming(self) -> bool:
-        """Returns whether or not the pipeline is assigned an active camera
-        device.
-
-        :return: A boolean that returns True if the pipeline is assigned an
-            active camera device.
-        """
-        self._device_number_lock.acquire()
-        is_streaming = self.device_number != -1
-        self._device_number_lock.release()
-        return is_streaming
-
-    def stop_streaming(self) -> None:
-        """Stops streaming a camera device. This means that the pipeline is
-        not assigned to a camera device.
-        """
-        self._device_number_lock.acquire()
-        self.device_number = -1
-        self._device_number_lock.release()
-
-    def update_device_number(
-        self, dev_index: int, video_sources: List[jetson.utils.videoSource]
-    ) -> None:
-        """Assigns the pipeline a camera device. This will also recreate the
-        video output for in case the camera device resolution changes. If the
-        camera device does not exist or if the request is -1, it will not be
-        assigned a device.
-
-        :param dev_index: An integer that is the camera device that it is
-            assigned.
-        :param video_sources: A list of jetson.utils.videoSource's.
-        """
-        self._device_number_lock.acquire()
-        self.device_number = dev_index
-        self._device_number_lock.release()
-        if dev_index != -1:
-            if video_sources[self.device_number] is not None:
-                self.update_video_output()
-            else:
-                print(
-                    f"Unable to play camera {dev_index} on \
-                    {self.video_info.endpoint}."
-                )
-                self.stop_streaming()
-
-    def update_video_output(self) -> None:
-        """Updates the video output to ensure that pipeline is streaming to
-        the assigned endpoint and has the proper arguments.
-
-        Requires that self.current_endpoint and self.arguments are not empty.
-        """
-        try:
-            assert len(self.current_endpoint), (
-                "self.current_endpoint should not be empty"
-            )
-            assert len(self.arguments), (
-                "self.arguments should not be empty"
-            )
-            self._video_output = jetson.utils.videoOutput(
-                f"rtp://{self.video_info.endpoint}",
-                argv=self.video_info.arguments
-            )
-        except Exception:
-            print(
-                f"Update video output failed on endpoint \
-                {self.video_info.endpoint}."
-            )
-
-
-class PipelineManager:
-    """Manages the behavior of all the pipelines.
-
-    :var _active_cameras: A list of integers that is the camera devices
-        that are being streaming by each pipeline.
-    :var _current_mission: A string that is the current mission. The
-        camera qualities and endpoints depend on the mission.
-    :var _default_mission: A string that is the default mission to fall
-        back to.
-    :var _max_vid_dev_id_number: An integer that is the maximum possible
-        video devices connected to the Jetson. This determines up to which
-        number we can look inside /dev/video*.
-    :var _mission_streams_map: A dictionary that maps each mission to a list
-        of streams.
-    :var _pipelines: A list of Pipeline objects that each manage the streaming
-        of a device to an IP.
-    :var _res_args_map: A dictionary that maps a resolution quality to a list
-        of arguments needed for jetson.utils.
-    :var _video_source_lock: A lock used to prevent threads from accessing
-        shared variables such as _video_sources at the same time.
-    :var _video_sources: A list of jetson.utils.videoSource's.
-    """
-    _active_cameras: List[int]
-    _current_mission: str
-    _default_mission: str
-    _max_vid_dev_id_number: int
-    _mission_streams_map: 'Dict[str, List[Dict[str, str | int]]]'
-    _pipelines: List[Pipeline]
-    _res_args_map: Dict[int, List[str]]
-    _video_source_lock: threading.Lock
-    _video_sources: List[jetson.utils.videoSource]
-
-    def __init__(self) -> None:
-        self._res_args_map = {}
-        for input_map in rospy.get_param("cameras/input").items():
-            quality = input_map['resolution']
-            self._res_args_map[quality] = input_map['arguments']
-
-        self._default_mission = \
-            rospy.get_param("cameras/default_mission").lower()
-        self._max_vid_dev_id_number = rospy.get_param(
-            "cameras/max_video_device_id_number"
-        )
-        self._mission_streams_map = {}
-        self.__initialize_mission_streams_map()
-
-        self._current_mission = self._default_mission
-        self._video_source_lock = threading.Lock()
-        self._video_sources = [None] * self._max_vid_dev_id_number
-        number_of_pipelines = rospy.get_param(
-            "cameras/number_of_pipelines"
-        )
-        self._pipelines = [None] * number_of_pipelines
-        self._active_cameras = [-1] * number_of_pipelines
-        for pipe_index in range(len(self._pipelines)):
-            self._pipelines[pipe_index] = Pipeline()
-
-<<<<<<< HEAD
-        self._change_all_pipe_resolution_arguments()
-        self._change_all_pipe_endpoints()
-        self._change_all_pipe_video_outputs()
-=======
-        self._update_all_video_info()
-        self._update_all_video_outputs()
-
-    def _update_mission_streams_map(self) -> None:
-        """Fills in mission endpoints and resolutions maps from cameras.yaml.
-        """
-        for mission in rospy.get_param("cameras/missions"):
-            mission_name = mission['name']
-            streams = mission['streams']
-            self._mission_streams_map[mission_name] = streams
->>>>>>> 5add88c6
-
-    def handle_change_camera_mission(
-        self, req: ChangeCameraMissionRequest
-    ) -> ChangeCameraMissionResponse:
-        """Processes a request to change the current camera mission.
-        Returns the active camera mission after processing the request.
-
-        :param req: A string that is the name of the requested mission.
-        :return: A string that represents to the name of the active mission.
-            Note that if the requested string was invalid, the mission will
-            not have changed and the returned string will be the previous
-            mission.
-        """
-        mission_name = req.mission.lower()
-        if self._current_mission == mission_name:
-            return ChangeCameraMissionResponse(self._current_mission)
-        self._update_mission(mission_name)
-<<<<<<< HEAD
-        self._change_all_pipe_resolution_arguments()
-        self._change_all_pipe_endpoints()
-        self._change_all_pipe_video_outputs()
-=======
-        self._update_all_video_info()
-        self._update_all_video_outputs()
->>>>>>> 5add88c6
-
-        return ChangeCameraMissionResponse(self._current_mission)
-
-    def handle_change_cameras(
-        self, req: ChangeCamerasRequest
-    ) -> ChangeCamerasResponse:
-        """Processes a request to change the active cameras. Returns a list of
-        the active cameras after processing the request.
-
-        Note that if the user requests more streams than what is permitted by
-        the current active mission, then the additional requests are ignored.
-
-        :param req: A list of the requested active cameras that should be
-            streamed at each of the pipelines. Note that -1 means no cameras
-            should be streaming at that pipeline.
-        :return: A list of the active cameras that are being streamed at each
-            of the pipelines. Note that -1 means no cameras are streaming at
-            that pipeline.
-        """
-        requested_devices = req.cameras
-        number_of_streams = len(self._get_all_streams())
-        for device_index in range(len(requested_devices)):
-            if device_index >= number_of_streams:
-                requested_devices[device_index] = -1
-
-        for stream_index in range(len(requested_devices)):
-            requested_device = requested_devices[stream_index]
-            if self._is_device_streamed_by_pipe(
-                requested_device, stream_index
-            ):
-                continue
-            self._close_device_of_pipeline_if_no_others_are_using(stream_index)
-            self._create_video_source_for_pipe_if_possible(
-                requested_device, stream_index
-            )
-            self._stream_device_on_pipe(requested_device, stream_index)
-
-        self._update_active_cameras()
-
-        return ChangeCamerasResponse(self._active_cameras)
-
-    def update(self) -> None:
-        """Updates the stream for each pipeline. This means that in order to
-        stream feed from a camera, this function must be constantly called.
-        """
-        for pipe_index, pipeline in enumerate(self._pipelines):
-            if pipeline.is_currently_streaming():
-                self._video_source_lock.acquire()
-                success = pipeline.capture_and_render_image(
-                    self._video_sources
-                )
-                self._video_source_lock.release()
-                if not success:
-                    self._clean_up_failed_pipeline(pipe_index)
-
-    def _change_all_pipe_endpoints(self) -> None:
-        """Updates the endpoints to what is currently being requested.
-
-        Only skip if 0 or 1 because it's the same either way.
-        NOTE: This is an optimization trick made because of how we made the
-        camera system on the rover. This may change in the future if we decide
-        to make the first two ips different per mission.
-        """
-        for pipe_index, pipeline in enumerate(self._pipelines):
-            if pipe_index == 0 or pipe_index == 1:
-                continue
-            pipeline.current_endpoint = self._get_endpoint(pipe_index)
-
-    def _change_all_pipe_resolution_arguments(self) -> None:
-        """Updates the video resolutions to what is currently being requested.
-        """
-        for pipe_number, pipeline in enumerate(self._pipelines):
-            pipeline.arguments = self._get_pipe_arguments(pipe_number)
-
-    def _change_all_pipe_video_outputs(self) -> None:
-        """Updates the video outputs and endpoints and video resolutions to
-        what is currently being requested.
-
-        Only skip if 0 or 1 because it's the same either way.
-        NOTE: This is an optimization trick made because of how we made the
-        camera system on the rover. This may change in the future if we decide
-        to make the first two endpoints different per mission.
-        """
-        for pipe_index, pipeline in enumerate(self._pipelines):
-            if pipe_index == 0 or pipe_index == 1:
-                continue
-            pipeline.update_video_output()
-
-    def _clean_up_failed_pipeline(self, pipe_index: int) -> None:
-        """Cleans up a pipeline after its device has failed by unassigning it
-        to a device and safely closing the stream and the video source.
-
-        :param pipe_index: An integer that is the number of the pipeline that
-            has failed.
-        """
-        failed_device = self._pipelines[pipe_index].device_number
-        print(
-            f"Camera {failed_device} capture \
-            on {self._get_endpoint(pipe_index)} \
-            failed. Stopping stream."
-        )
-        self._stop_all_pipelines_using_this_device(failed_device)
-
-    def _close_device_of_pipeline_if_no_others_are_using(
-        self, pipe_index: int
-    ) -> None:
-        """Closes the video source of the current device if no other pipelines
-        are using the current video source.
-
-        This assumes that the pipeline at self._pipelines[index] is currently
-        assigned a device that is desired to be shutdown. This device will be
-        checked against every other pipeline.
-
-        This function is called when a pipeline will be assigned to a
-        different camera device. This is done so that if no other pipelines
-        are using the device, then it is safely cleaned. If others are using
-        the device, nothing will happen.
-
-        :param pipe_index: An integer that is the number of the pipeline whose
-            device is being checked.
-        """
-        if self._pipeline_device_is_unique(pipe_index):
-            pipeline_device_number = (
-                self._pipelines[pipe_index].device_number
-            )
-            self._close_video_source(pipeline_device_number)
-
-    def _close_video_source(self, dev_index: int) -> None:
-        """Closes the connection to a video camera by deleting the
-        jetson.utils.videoSource.
-
-        :param dev_index: An integer that is the number of the video camera
-            device that is being closed.
-        """
-        self._video_source_lock.acquire()
-        self._video_sources[dev_index] = None
-        self._video_source_lock.release()
-
-    def _create_video_source_for_pipe_if_possible(
-        self, dev_index: int, pipe_index: int
-    ) -> None:
-        """Opens a connection to a video camera by creating the
-        jetson.utils.videoSource.
-
-        If the video camera device can not be opened, then an exception is
-        caught and the program resumes. The only effect is that the
-        videoSource is not made.
-
-        :param dev_index: An integer that is the number of the video camera
-            device that is being opened.
-        :param pipe_index: An integer that is the number that the device is
-            intended to be streamed for.
-        """
-        if dev_index == -1:
-            return
-        try:
-            self._video_source_lock.acquire()
-            if self._video_sources[dev_index] is not None:
-                return
-            self._video_sources[dev_index] = jetson.utils.videoSource(
-                f"/dev/video{dev_index}",
-                argv=self._get_pipe_arguments(pipe_index)
-            )
-        except Exception:
-            return
-        finally:
-            self._video_source_lock.release()
-
-    def _get_all_streams(self) -> 'List[Dict[str, str | int]]':
-        """Returns a list of all the streams.
-
-        :return: A list of dictionaries, where the list represents all the
-            streams.
-        """
-        return self._mission_streams_map[self._current_mission]
-
-    def _get_stream(self, pipe_index: int) -> 'Dict[str, str | int]':
-        """Returns the stream of a pipeline.
-        :param pipe_index: An integer that is the number of the pipeline.
-        :return: A dictionary that that is the stream info of the pipeline.
-        """
-        return self._get_all_streams()[pipe_index]
-
-    def _get_endpoint(self, pipe_index: int) -> str:
-        """Returns the endpoint of a pipeline.
-        :param pipe_index: An integer that is the number of the pipeline.
-        :return: A string that that is the endpoint of the pipeline.
-        """
-        return self._get_stream(pipe_index)['endpoint']
-
-    def _get_pipe_arguments(self, pipe_index: int) -> List[str]:
-        """Returns the resolution arguments of a pipeline.
-        :param pipe_index: An integer that is the number of the pipeline.
-        :return: A string that that is the resolution arguments of a pipeline.
-        """
-        resolution = self._get_stream(pipe_index)['resolution']
-        return self._res_args_map[resolution]
-
-    def __initialize_mission_streams_map(self) -> None:
-        """Fills in mission endpoints and resolutions maps from cameras.yaml.
-        """
-        for mission in rospy.get_param("cameras/missions"):
-            mission_name = mission['name'].lower()
-            streams = mission['streams']
-            self._mission_streams_map[mission_name] = streams
-
-    def _is_mission_name_valid(self, mission_name: str) -> bool:
-        """Returns True if the mission_name is valid.
-
-        :param mission_name: A string that is the name of the mission.
-            Requires mission_name to be lower case.
-        :return: A boolean that tells if the mission name is valid.
-        """
-        assert mission_name.islower(), "mission_name should be lower case"
-        return mission_name in self._mission_streams_map.keys()
-
-    def _is_device_streamed_by_pipe(
-        self, dev_index: int, pipe_index: int
-    ) -> bool:
-        """Returns True if the pipeline is streaming the device.
-
-        :param dev_index: An integer that is the number of the camera device.
-            May be -1.
-        :param pipe_index: An integer that is the number of the pipeline.
-        :return: A boolean that tells if the pipeline is currently streaming
-            the device.
-        """
-        pipeline_device_number = self._pipelines[pipe_index].device_number
-        return pipeline_device_number == dev_index
-
-    def _pipeline_device_is_unique(self, excluded_pipe_index: int) -> bool:
-        """Returns True if no other pipelines are streaming the same device as
-        a particular pipeline.
-
-        :param excluded_pipe_index: An integer that is the number of the
-            pipeline whose device is the one that is being compared to the
-            devices of other pipelines.
-        :return: A boolean that tells if the pipeline is currently streaming
-            the device.
-        """
-        device_number = self._pipelines[excluded_pipe_index].device_number
-        for pipe_index, pipeline in enumerate(self._pipelines):
-            if pipe_index == excluded_pipe_index:
-                continue
-            if pipeline.device_number == device_number:
-                return False
-        return True
-
-    def _stream_device_on_pipe(self, dev_index: int, pipe_index: int) -> None:
-        """Assigns a camera device a pipeline.
-
-        :param dev_index: An integer that is the assigned camera device.
-        :param pipe_index: An integer that is the number of the pipeline
-            that is being assigned a camera device.
-        """
-        self._video_source_lock.acquire()
-        self._pipelines[pipe_index].update_device_number(
-            dev_index, self._video_sources
-        )
-        self._video_source_lock.release()
-        print(
-            f"Playing camera {dev_index} on \
-            {self._get_endpoint(pipe_index)}."
-        )
-
-    def _stop_all_pipelines_using_this_device(self, dev_index: int) -> None:
-        """
-        Stops streams of all pipelines that are streaming a particular
-        device.
-
-        This function is called when the device has errored.
-
-        :param dev_index: An integer that makes a pipeline stop streaming if it
-            currently streaming that device number. Must not be -1.
-        """
-        assert dev_index != -1, "dev_index should not be -1"
-        self._close_video_source(dev_index)
-        for pipeline in self._pipelines:
-            if pipeline.device_number == dev_index:
-                pipeline.stop_streaming()
-
-    def _update_active_cameras(self) -> None:
-        """Updates active cameras being kept track of by modifying
-        self._active_cameras.
-        """
-        for index, pipeline in enumerate(self._pipelines):
-            self._active_cameras[index] = pipeline.device_number
-
-<<<<<<< HEAD
-=======
-    def _update_all_video_info(self) -> None:
-        """Updates the video resolutions to what is currently being requested.
-        """
-        for pipe_number, pipeline in enumerate(self._pipelines):
-            pipeline.video_info = VideoInfo(
-                self._get_pipe_arguments(pipe_number),
-                self._get_endpoint(pipe_number)
-            )
-
-    def _update_all_video_outputs(self) -> None:
-        """Updates the video outputs and endpoints and video resolutions to
-        what is currently being requested.
-
-        Only skip if 0 or 1 because it's the same either way.
-        NOTE: This is an optimization trick made because of how we made the
-        camera system on the rover. This may change in the future if we decide
-        to make the first two endpoints different per mission.
-        """
-        for pipe_index, pipeline in enumerate(self._pipelines):
-            if pipe_index == 0 or pipe_index == 1:
-                continue
-            pipeline.update_video_output()
-
->>>>>>> 5add88c6
-    def _update_mission(self, mission_name: str) -> None:
-        """Updates the mission name.
-
-        :param mission_name: A string that is the name of the requested
-            mission. Requires mission_name to be lower case.
-        """
-        assert mission_name.islower(), "mission_name should be lower case"
-        if not self._is_mission_name_valid(mission_name):
-            print("Invalid mission name. Not changing the mission.")
-            return
-        self._current_mission = mission_name
-
-
-def main():
-    rospy.init_node("cameras")
-    pipeline_manager = PipelineManager()
-    rospy.Service(
-        'change_cameras', ChangeCameras,
-        pipeline_manager.handle_change_cameras
-    )
-    rospy.Service(
-        'change_camera_mission', ChangeCameraMission,
-        pipeline_manager.handle_change_camera_mission
-    )
-    while not rospy.is_shutdown():
-        pipeline_manager.update()
-
-
-if __name__ == "__main__":
-    main()
+#!/usr/bin/env python3
+
+"""Manages the streams for the USB cameras on the rover.
+
+The cameras codebase deals with managing the streams for the USB cameras on
+the rover. It manages messages that tell it which devices to stream, at which
+quality, and to which endpoints.
+
+"""
+import sys
+import threading
+from dataclasses import dataclass
+from typing import Dict, List
+
+import rospy
+from mrover.srv import (ChangeCameraMission, ChangeCameraMissionRequest,
+                        ChangeCameraMissionResponse, ChangeCameras,
+                        ChangeCamerasRequest, ChangeCamerasResponse)
+
+sys.path.insert(0, "/usr/lib/python3.6/dist-packages")  # 3.6 vs 3.8
+
+import jetson.utils  # noqa
+
+
+@dataclass
+class VideoInfo:
+    """Stores video info information by keeping track of the arguments and
+    endpoint that is needed to create jetson.utils objects.
+
+    :var arguments: A list of strings that is needed for the jetson.utils
+        objects' capture arguments.
+    :var current_endpoint: A string that is endpoint it is assigned to.
+    """
+    arguments: List[str] = []
+    endpoint: str = ""
+
+
+class Pipeline:
+    """Controls the streaming of one camera to its assigned IP.
+
+    The PipelineManager will store multiple of these Pipeline objects
+    based on the number of maximum pipelines.
+
+    :var video_info: A VideoInfo object that has the arguments
+        and endpoint that is needed to create jetson.utils objects.
+    :var device_number: An int that is the device number it is assigned to as
+        its input. -1 means it is not assigned any device.
+    :var _device_number_lock: A lock used to prevent threads from accessing
+        shared variables such as device_number at the same time.
+    :var _video_output: A jetson.utils.videoOutput object that holds its output
+        info.
+    """
+    device_number: int
+    video_info: VideoInfo
+    _device_number_lock: threading.Lock
+    _video_output: jetson.utils.videoOutput
+
+    def __init__(self) -> None:
+        self.video_info = VideoInfo()
+        self.device_number = -1
+        self._device_number_lock = threading.Lock()
+        self._video_output = None
+
+    def capture_and_render_image(
+        self, video_sources: List[jetson.utils.videoSource]
+    ) -> bool:
+        """Captures an image from the video device and streams it. Returns
+        boolean that is the success of capture and render.
+
+        An exception will be caught if the program is unable to capture or
+        render while streaming. In this case, False will be returned.
+
+        :param video_sources: A list of jetson.utils.videoSource's.
+        :return: A boolean that is the success of capture and render.
+        """
+        assert video_sources is not None
+        try:
+            image = video_sources[self.device_number].Capture()
+            self._video_output.Render(image)
+            return True
+        except Exception:
+            return False
+
+    def is_currently_streaming(self) -> bool:
+        """Returns whether or not the pipeline is assigned an active camera
+        device.
+
+        :return: A boolean that returns True if the pipeline is assigned an
+            active camera device.
+        """
+        self._device_number_lock.acquire()
+        is_streaming = self.device_number != -1
+        self._device_number_lock.release()
+        return is_streaming
+
+    def stop_streaming(self) -> None:
+        """Stops streaming a camera device. This means that the pipeline is
+        not assigned to a camera device.
+        """
+        self._device_number_lock.acquire()
+        self.device_number = -1
+        self._device_number_lock.release()
+
+    def update_device_number(
+        self, dev_index: int, video_sources: List[jetson.utils.videoSource]
+    ) -> None:
+        """Assigns the pipeline a camera device. This will also recreate the
+        video output for in case the camera device resolution changes. If the
+        camera device does not exist or if the request is -1, it will not be
+        assigned a device.
+
+        :param dev_index: An integer that is the camera device that it is
+            assigned.
+        :param video_sources: A list of jetson.utils.videoSource's.
+        """
+        self._device_number_lock.acquire()
+        self.device_number = dev_index
+        self._device_number_lock.release()
+        if dev_index != -1:
+            if video_sources[self.device_number] is not None:
+                self.update_video_output()
+            else:
+                print(
+                    f"Unable to play camera {dev_index} on \
+                    {self.video_info.endpoint}."
+                )
+                self.stop_streaming()
+
+    def update_video_output(self) -> None:
+        """Updates the video output to ensure that pipeline is streaming to
+        the assigned endpoint and has the proper arguments.
+
+        Requires that self.current_endpoint and self.arguments are not empty.
+        """
+        try:
+            assert len(self.current_endpoint), (
+                "self.current_endpoint should not be empty"
+            )
+            assert len(self.arguments), (
+                "self.arguments should not be empty"
+            )
+            self._video_output = jetson.utils.videoOutput(
+                f"rtp://{self.video_info.endpoint}",
+                argv=self.video_info.arguments
+            )
+        except Exception:
+            print(
+                f"Update video output failed on endpoint \
+                {self.video_info.endpoint}."
+            )
+
+
+class PipelineManager:
+    """Manages the behavior of all the pipelines.
+
+    :var _active_cameras: A list of integers that is the camera devices
+        that are being streaming by each pipeline.
+    :var _current_mission: A string that is the current mission. The
+        camera qualities and endpoints depend on the mission.
+    :var _default_mission: A string that is the default mission to fall
+        back to.
+    :var _max_vid_dev_id_number: An integer that is the maximum possible
+        video devices connected to the Jetson. This determines up to which
+        number we can look inside /dev/video*.
+    :var _mission_streams_map: A dictionary that maps each mission to a list
+        of streams.
+    :var _pipelines: A list of Pipeline objects that each manage the streaming
+        of a device to an IP.
+    :var _res_args_map: A dictionary that maps a resolution quality to a list
+        of arguments needed for jetson.utils.
+    :var _video_source_lock: A lock used to prevent threads from accessing
+        shared variables such as _video_sources at the same time.
+    :var _video_sources: A list of jetson.utils.videoSource's.
+    """
+    _active_cameras: List[int]
+    _current_mission: str
+    _default_mission: str
+    _max_vid_dev_id_number: int
+    _mission_streams_map: 'Dict[str, List[Dict[str, str | int]]]'
+    _pipelines: List[Pipeline]
+    _res_args_map: Dict[int, List[str]]
+    _video_source_lock: threading.Lock
+    _video_sources: List[jetson.utils.videoSource]
+
+    def __init__(self) -> None:
+        self._res_args_map = {}
+        for input_map in rospy.get_param("cameras/input").items():
+            quality = input_map['resolution']
+            self._res_args_map[quality] = input_map['arguments']
+
+        self._default_mission = \
+            rospy.get_param("cameras/default_mission").lower()
+        self._max_vid_dev_id_number = rospy.get_param(
+            "cameras/max_video_device_id_number"
+        )
+        self._mission_streams_map = {}
+        self.__initialize_mission_streams_map()
+
+        self._current_mission = self._default_mission
+        self._video_source_lock = threading.Lock()
+        self._video_sources = [None] * self._max_vid_dev_id_number
+        number_of_pipelines = rospy.get_param(
+            "cameras/number_of_pipelines"
+        )
+        self._pipelines = [None] * number_of_pipelines
+        self._active_cameras = [-1] * number_of_pipelines
+        for pipe_index in range(len(self._pipelines)):
+            self._pipelines[pipe_index] = Pipeline()
+        self._update_all_video_info()
+        self._update_all_video_outputs()
+
+    def handle_change_camera_mission(
+        self, req: ChangeCameraMissionRequest
+    ) -> ChangeCameraMissionResponse:
+        """Processes a request to change the current camera mission.
+        Returns the active camera mission after processing the request.
+
+        :param req: A string that is the name of the requested mission.
+        :return: A string that represents to the name of the active mission.
+            Note that if the requested string was invalid, the mission will
+            not have changed and the returned string will be the previous
+            mission.
+        """
+        mission_name = req.mission.lower()
+        if self._current_mission == mission_name:
+            return ChangeCameraMissionResponse(self._current_mission)
+        self._update_mission(mission_name)
+        self._update_all_video_info()
+        self._update_all_video_outputs()
+        return ChangeCameraMissionResponse(self._current_mission)
+
+    def handle_change_cameras(
+        self, req: ChangeCamerasRequest
+    ) -> ChangeCamerasResponse:
+        """Processes a request to change the active cameras. Returns a list of
+        the active cameras after processing the request.
+
+        Note that if the user requests more streams than what is permitted by
+        the current active mission, then the additional requests are ignored.
+
+        :param req: A list of the requested active cameras that should be
+            streamed at each of the pipelines. Note that -1 means no cameras
+            should be streaming at that pipeline.
+        :return: A list of the active cameras that are being streamed at each
+            of the pipelines. Note that -1 means no cameras are streaming at
+            that pipeline.
+        """
+        requested_devices = req.cameras
+        number_of_streams = len(self._get_all_streams())
+        for device_index in range(len(requested_devices)):
+            if device_index >= number_of_streams:
+                requested_devices[device_index] = -1
+
+        for stream_index in range(len(requested_devices)):
+            requested_device = requested_devices[stream_index]
+            if self._is_device_streamed_by_pipe(
+                requested_device, stream_index
+            ):
+                continue
+            self._close_device_of_pipeline_if_no_others_are_using(stream_index)
+            self._create_video_source_for_pipe_if_possible(
+                requested_device, stream_index
+            )
+            self._stream_device_on_pipe(requested_device, stream_index)
+
+        self._update_active_cameras()
+
+        return ChangeCamerasResponse(self._active_cameras)
+
+    def update(self) -> None:
+        """Updates the stream for each pipeline. This means that in order to
+        stream feed from a camera, this function must be constantly called.
+        """
+        for pipe_index, pipeline in enumerate(self._pipelines):
+            if pipeline.is_currently_streaming():
+                self._video_source_lock.acquire()
+                success = pipeline.capture_and_render_image(
+                    self._video_sources
+                )
+                self._video_source_lock.release()
+                if not success:
+                    self._clean_up_failed_pipeline(pipe_index)
+
+    def _change_all_pipe_endpoints(self) -> None:
+        """Updates the endpoints to what is currently being requested.
+
+        Only skip if 0 or 1 because it's the same either way.
+        NOTE: This is an optimization trick made because of how we made the
+        camera system on the rover. This may change in the future if we decide
+        to make the first two ips different per mission.
+        """
+        for pipe_index, pipeline in enumerate(self._pipelines):
+            if pipe_index == 0 or pipe_index == 1:
+                continue
+            pipeline.current_endpoint = self._get_endpoint(pipe_index)
+
+    def _change_all_pipe_resolution_arguments(self) -> None:
+        """Updates the video resolutions to what is currently being requested.
+        """
+        for pipe_number, pipeline in enumerate(self._pipelines):
+            pipeline.arguments = self._get_pipe_arguments(pipe_number)
+
+    def _change_all_pipe_video_outputs(self) -> None:
+        """Updates the video outputs and endpoints and video resolutions to
+        what is currently being requested.
+
+        Only skip if 0 or 1 because it's the same either way.
+        NOTE: This is an optimization trick made because of how we made the
+        camera system on the rover. This may change in the future if we decide
+        to make the first two endpoints different per mission.
+        """
+        for pipe_index, pipeline in enumerate(self._pipelines):
+            if pipe_index == 0 or pipe_index == 1:
+                continue
+            pipeline.update_video_output()
+
+    def _clean_up_failed_pipeline(self, pipe_index: int) -> None:
+        """Cleans up a pipeline after its device has failed by unassigning it
+        to a device and safely closing the stream and the video source.
+
+        :param pipe_index: An integer that is the number of the pipeline that
+            has failed.
+        """
+        failed_device = self._pipelines[pipe_index].device_number
+        print(
+            f"Camera {failed_device} capture \
+            on {self._get_endpoint(pipe_index)} \
+            failed. Stopping stream."
+        )
+        self._stop_all_pipelines_using_this_device(failed_device)
+
+    def _close_device_of_pipeline_if_no_others_are_using(
+        self, pipe_index: int
+    ) -> None:
+        """Closes the video source of the current device if no other pipelines
+        are using the current video source.
+
+        This assumes that the pipeline at self._pipelines[index] is currently
+        assigned a device that is desired to be shutdown. This device will be
+        checked against every other pipeline.
+
+        This function is called when a pipeline will be assigned to a
+        different camera device. This is done so that if no other pipelines
+        are using the device, then it is safely cleaned. If others are using
+        the device, nothing will happen.
+
+        :param pipe_index: An integer that is the number of the pipeline whose
+            device is being checked.
+        """
+        if self._pipeline_device_is_unique(pipe_index):
+            pipeline_device_number = (
+                self._pipelines[pipe_index].device_number
+            )
+            self._close_video_source(pipeline_device_number)
+
+    def _close_video_source(self, dev_index: int) -> None:
+        """Closes the connection to a video camera by deleting the
+        jetson.utils.videoSource.
+
+        :param dev_index: An integer that is the number of the video camera
+            device that is being closed.
+        """
+        self._video_source_lock.acquire()
+        self._video_sources[dev_index] = None
+        self._video_source_lock.release()
+
+    def _create_video_source_for_pipe_if_possible(
+        self, dev_index: int, pipe_index: int
+    ) -> None:
+        """Opens a connection to a video camera by creating the
+        jetson.utils.videoSource.
+
+        If the video camera device can not be opened, then an exception is
+        caught and the program resumes. The only effect is that the
+        videoSource is not made.
+
+        :param dev_index: An integer that is the number of the video camera
+            device that is being opened.
+        :param pipe_index: An integer that is the number that the device is
+            intended to be streamed for.
+        """
+        if dev_index == -1:
+            return
+        try:
+            self._video_source_lock.acquire()
+            if self._video_sources[dev_index] is not None:
+                return
+            self._video_sources[dev_index] = jetson.utils.videoSource(
+                f"/dev/video{dev_index}",
+                argv=self._get_pipe_arguments(pipe_index)
+            )
+        except Exception:
+            return
+        finally:
+            self._video_source_lock.release()
+
+    def _get_all_streams(self) -> 'List[Dict[str, str | int]]':
+        """Returns a list of all the streams.
+
+        :return: A list of dictionaries, where the list represents all the
+            streams.
+        """
+        return self._mission_streams_map[self._current_mission]
+
+    def _get_stream(self, pipe_index: int) -> 'Dict[str, str | int]':
+        """Returns the stream of a pipeline.
+        :param pipe_index: An integer that is the number of the pipeline.
+        :return: A dictionary that that is the stream info of the pipeline.
+        """
+        return self._get_all_streams()[pipe_index]
+
+    def _get_endpoint(self, pipe_index: int) -> str:
+        """Returns the endpoint of a pipeline.
+        :param pipe_index: An integer that is the number of the pipeline.
+        :return: A string that that is the endpoint of the pipeline.
+        """
+        return self._get_stream(pipe_index)['endpoint']
+
+    def _get_pipe_arguments(self, pipe_index: int) -> List[str]:
+        """Returns the resolution arguments of a pipeline.
+        :param pipe_index: An integer that is the number of the pipeline.
+        :return: A string that that is the resolution arguments of a pipeline.
+        """
+        resolution = self._get_stream(pipe_index)['resolution']
+        return self._res_args_map[resolution]
+
+    def __initialize_mission_streams_map(self) -> None:
+        """Fills in mission endpoints and resolutions maps from cameras.yaml.
+        """
+        for mission in rospy.get_param("cameras/missions"):
+            mission_name = mission['name'].lower()
+            streams = mission['streams']
+            self._mission_streams_map[mission_name] = streams
+
+    def _is_mission_name_valid(self, mission_name: str) -> bool:
+        """Returns True if the mission_name is valid.
+
+        :param mission_name: A string that is the name of the mission.
+            Requires mission_name to be lower case.
+        :return: A boolean that tells if the mission name is valid.
+        """
+        assert mission_name.islower(), "mission_name should be lower case"
+        return mission_name in self._mission_streams_map.keys()
+
+    def _is_device_streamed_by_pipe(
+        self, dev_index: int, pipe_index: int
+    ) -> bool:
+        """Returns True if the pipeline is streaming the device.
+
+        :param dev_index: An integer that is the number of the camera device.
+            May be -1.
+        :param pipe_index: An integer that is the number of the pipeline.
+        :return: A boolean that tells if the pipeline is currently streaming
+            the device.
+        """
+        pipeline_device_number = self._pipelines[pipe_index].device_number
+        return pipeline_device_number == dev_index
+
+    def _pipeline_device_is_unique(self, excluded_pipe_index: int) -> bool:
+        """Returns True if no other pipelines are streaming the same device as
+        a particular pipeline.
+
+        :param excluded_pipe_index: An integer that is the number of the
+            pipeline whose device is the one that is being compared to the
+            devices of other pipelines.
+        :return: A boolean that tells if the pipeline is currently streaming
+            the device.
+        """
+        device_number = self._pipelines[excluded_pipe_index].device_number
+        for pipe_index, pipeline in enumerate(self._pipelines):
+            if pipe_index == excluded_pipe_index:
+                continue
+            if pipeline.device_number == device_number:
+                return False
+        return True
+
+    def _stream_device_on_pipe(self, dev_index: int, pipe_index: int) -> None:
+        """Assigns a camera device a pipeline.
+
+        :param dev_index: An integer that is the assigned camera device.
+        :param pipe_index: An integer that is the number of the pipeline
+            that is being assigned a camera device.
+        """
+        self._video_source_lock.acquire()
+        self._pipelines[pipe_index].update_device_number(
+            dev_index, self._video_sources
+        )
+        self._video_source_lock.release()
+        print(
+            f"Playing camera {dev_index} on \
+            {self._get_endpoint(pipe_index)}."
+        )
+
+    def _stop_all_pipelines_using_this_device(self, dev_index: int) -> None:
+        """
+        Stops streams of all pipelines that are streaming a particular
+        device.
+
+        This function is called when the device has errored.
+
+        :param dev_index: An integer that makes a pipeline stop streaming if it
+            currently streaming that device number. Must not be -1.
+        """
+        assert dev_index != -1, "dev_index should not be -1"
+        self._close_video_source(dev_index)
+        for pipeline in self._pipelines:
+            if pipeline.device_number == dev_index:
+                pipeline.stop_streaming()
+
+    def _update_active_cameras(self) -> None:
+        """Updates active cameras being kept track of by modifying
+        self._active_cameras.
+        """
+        for index, pipeline in enumerate(self._pipelines):
+            self._active_cameras[index] = pipeline.device_number
+
+    def _update_all_video_info(self) -> None:
+        """Updates the video resolutions to what is currently being requested.
+        """
+        for pipe_number, pipeline in enumerate(self._pipelines):
+            pipeline.video_info = VideoInfo(
+                self._get_pipe_arguments(pipe_number),
+                self._get_endpoint(pipe_number)
+            )
+
+    def _update_all_video_outputs(self) -> None:
+        """Updates the video outputs and endpoints and video resolutions to
+        what is currently being requested.
+
+        Only skip if 0 or 1 because it's the same either way.
+        NOTE: This is an optimization trick made because of how we made the
+        camera system on the rover. This may change in the future if we decide
+        to make the first two endpoints different per mission.
+        """
+        for pipe_index, pipeline in enumerate(self._pipelines):
+            if pipe_index == 0 or pipe_index == 1:
+                continue
+            pipeline.update_video_output()
+
+    def _update_mission(self, mission_name: str) -> None:
+        """Updates the mission name.
+
+        :param mission_name: A string that is the name of the requested
+            mission. Requires mission_name to be lower case.
+        """
+        assert mission_name.islower(), "mission_name should be lower case"
+        if not self._is_mission_name_valid(mission_name):
+            print("Invalid mission name. Not changing the mission.")
+            return
+        self._current_mission = mission_name
+
+
+def main():
+    rospy.init_node("cameras")
+    pipeline_manager = PipelineManager()
+    rospy.Service(
+        'change_cameras', ChangeCameras,
+        pipeline_manager.handle_change_cameras
+    )
+    rospy.Service(
+        'change_camera_mission', ChangeCameraMission,
+        pipeline_manager.handle_change_camera_mission
+    )
+    while not rospy.is_shutdown():
+        pipeline_manager.update()
+
+
+if __name__ == "__main__":
+    main()