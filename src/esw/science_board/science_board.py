--- conflicted
+++ resolved
@@ -80,12 +80,7 @@
                 'science/thermistor_data', Thermistor, queue_size=1
             ),
             "TRIAD": rospy.Publisher(
-<<<<<<< HEAD
                 'science/spectral_triad_data', Triad, queue_size=1)
-=======
-                'science/spectral_triad_data', Spectral, queue_size=1
-            )
->>>>>>> 19a74c74
         }
         self._sleep = rospy.get_param("/science_board/info/sleep")
         self._uart_transmit_msg_len = rospy.get_param(
