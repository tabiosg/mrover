<launch>
  <arg name="model" default="$(find mrover)/rover_description/rover.urdf" />
  <arg name="gui" default="false" />
  <param name="robot_description" command="xacro $(find mrover)/rover_description/rover.xacro" />
  <arg name="rvizconfig" default="$(find mrover)/default.rviz" />

  <node if="$(arg gui)" name="joint_state_publisher" pkg="joint_state_publisher_gui" type="joint_state_publisher_gui" />
  <node unless="$(arg gui)" name="joint_state_publisher" pkg="joint_state_publisher" type="joint_state_publisher" />
  <node name="robot_state_publisher" pkg="robot_state_publisher" type="robot_state_publisher" />
  <node name="rviz" pkg="rviz" type="rviz" args="-d $(arg rvizconfig)" required="true" />
  <node pkg="tf" type="static_transform_publisher" name="base_to_camera" args=" 0 0 0.2 -1.570796327 0 -1.570796327 base_link camera_link 100" />

  <include file="$(find gazebo_ros)/launch/empty_world.launch">
    <arg name="paused" value="false" />
    <arg name="use_sim_time" value="true" />
    <arg name="gui" value="true" />
    <arg name="headless" value="false" />
    <arg name="debug" value="false" />
    <arg name="verbose" default="false" />
    <arg name="gui_required" value="true" />

  </include>
  <node name="mrover_sim_spawn" pkg="gazebo_ros" type="spawn_model" output="screen" args="  -z 0.0 
                        -urdf -param robot_description
                        -model rover" />
  <node pkg="mapviz" type="mapviz" name="mapviz"></node>

<<<<<<< HEAD
  <node pkg="tf" type="static_transform_publisher" name="cartesian_world_publisher" args="0 0 0 0 0 0 /world /origin 100" />
=======
<!--   <node pkg="tf" type="static_transform_publisher" name="cartesian_world_publisher" args="0 0 0 0 0 0 /world /origin 100" /> -->
>>>>>>> f08f7a36
</launch><|MERGE_RESOLUTION|>--- conflicted
+++ resolved
@@ -25,9 +25,6 @@
                         -model rover" />
   <node pkg="mapviz" type="mapviz" name="mapviz"></node>
 
-<<<<<<< HEAD
-  <node pkg="tf" type="static_transform_publisher" name="cartesian_world_publisher" args="0 0 0 0 0 0 /world /origin 100" />
-=======
 <!--   <node pkg="tf" type="static_transform_publisher" name="cartesian_world_publisher" args="0 0 0 0 0 0 /world /origin 100" /> -->
->>>>>>> f08f7a36
+
 </launch>