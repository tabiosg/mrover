<?xml version="1.0"?>
<package format="2">
  <name>mrover</name>
  <version>0.0.0</version>
  <description>The mrover package</description>

  <!-- One maintainer tag required, multiple allowed, one person per tag -->
  <!-- Example:  -->
  <!-- <maintainer email="jane.doe@example.com">Jane Doe</maintainer> -->
  <maintainer email="ashwin@todo.todo">ashwin</maintainer>


  <!-- One license tag required, multiple allowed, one license per tag -->
  <!-- Commonly used license strings: -->
  <!--   BSD, MIT, Boost Software License, GPLv2, GPLv3, LGPLv2.1, LGPLv3 -->
  <license>MIT</license>


  <!-- Url tags are optional, but multiple are allowed, one per tag -->
  <!-- Optional attribute type can be: website, bugtracker, or repository -->
  <!-- Example: -->
  <!-- <url type="website">http://wiki.ros.org/mrover</url> -->


  <!-- Author tags are optional, multiple are allowed, one per tag -->
  <!-- Authors do not have to be maintainers, but could be -->
  <!-- Example: -->
  <!-- <author email="jane.doe@example.com">Jane Doe</author> -->


  <!-- The *depend tags are used to specify dependencies -->
  <!-- Dependencies can be catkin packages or system dependencies -->
  <!-- Examples: -->
  <!-- Use depend as a shortcut for packages that are both build and exec dependencies -->
  <!--   <depend>roscpp</depend> -->
  <!--   Note that this is equivalent to the following: -->
  <!--   <build_depend>roscpp</build_depend> -->
  <!--   <exec_depend>roscpp</exec_depend> -->
  <!-- Use build_depend for packages you need at compile time: -->
  <build_depend>message_generation</build_depend>
  <!-- Use build_export_depend for packages you need in order to build against this package: -->
  <!--   <build_export_depend>message_generation</build_export_depend> -->
  <!-- Use buildtool_depend for build tool packages: -->
  <!--   <buildtool_depend>catkin</buildtool_depend> -->
  <!-- Use exec_depend for packages you need at runtime: -->
  <exec_depend>message_runtime</exec_depend>
  <!-- Use test_depend for packages you need only for testing: -->
  <!--   <test_depend>gtest</test_depend> -->
  <!-- Use doc_depend for packages you need only for building documentation: -->
  <!--   <doc_depend>doxygen</doc_depend> -->

  <!-- Common -->
  <buildtool_depend>catkin</buildtool_depend>
  <build_depend>roscpp</build_depend>
  <build_depend>rospy</build_depend>
  <build_depend>std_msgs</build_depend>
  <build_export_depend>roscpp</build_export_depend>
  <build_export_depend>rospy</build_export_depend>
  <build_export_depend>std_msgs</build_export_depend>
  <exec_depend>roscpp</exec_depend>
  <exec_depend>rospy</exec_depend>
  <exec_depend>std_msgs</exec_depend>
  <exec_depend>xacro</exec_depend>
  <exec_depend>joint_state_publisher</exec_depend>
  <exec_depend>robot_state_publisher</exec_depend>
  <exec_depend>ros_numpy</exec_depend>

  <!-- Visualization -->
  <depend>rviz</depend>
  <depend>mapviz</depend>

  <!-- Simulation -->
  <depend>gazebo_ros</depend>
  <depend>hector_gazebo</depend>
  <depend>teleop_twist_keyboard</depend>

  <!-- Perception -->
  <depend>compressed_depth_image_transport</depend>
  <depend>compressed_image_transport</depend>
  <depend>theora_image_transport</depend>
  <depend>tf2_geometry_msgs</depend>
  <depend>tf2_ros</depend>
  <depend>tf2</depend>
  <depend>visualization_msgs</depend>
  <depend>vision_msgs</depend>
  <depend>image_transport</depend>
  <depend>sensor_msgs</depend>
  <depend>cv_bridge</depend>
  <depend>fiducial_msgs</depend>
  <depend>dynamic_reconfigure</depend>
  <depend>python3-cairosvg</depend>
  <depend>python3-joblib</depend>
  <depend>aruco_detect</depend>

  <!-- Localization -->
  <depend>robot_localization</depend>

  <!-- Navigation -->
  <depend>smach_ros</depend>

<<<<<<< HEAD
=======
  <!-- Embedded Software -->
  <depend>python3-odrive-pip</depend>

>>>>>>> f9c9d12e
  <!-- Test -->
  <test_depend>rosunit</test_depend>
  <test_depend>rostest</test_depend>


  <!-- The export tag contains other, unspecified, tags -->
  <export>
    <!-- Other tools can request additional information be placed here -->

  </export>
</package><|MERGE_RESOLUTION|>--- conflicted
+++ resolved
@@ -98,12 +98,9 @@
   <!-- Navigation -->
   <depend>smach_ros</depend>
 
-<<<<<<< HEAD
-=======
   <!-- Embedded Software -->
   <depend>python3-odrive-pip</depend>
 
->>>>>>> f9c9d12e
   <!-- Test -->
   <test_depend>rosunit</test_depend>
   <test_depend>rostest</test_depend>
